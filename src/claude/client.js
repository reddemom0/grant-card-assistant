/**
 * Claude API Client with Agent Loop
 *
 * Main orchestrator for agent execution:
 * - Loads agent prompts
 * - Manages conversation history
 * - Executes tool calls
 * - Streams responses to frontend
 */

import Anthropic from '@anthropic-ai/sdk';
import { loadAgentPromptCached } from '../agents/load-agents.js';
import { loadConversationMemories } from '../tools/memory.js';
import { loadLearningMemory } from '../tools/learning-memory.js';
import { executeToolCall } from '../tools/executor.js';
import { getToolsForAgent } from '../tools/definitions.js';
import { streamToSSE, setupSSE, closeSSE, sendSSE } from './streaming.js';
import { getQueryConfig, logConfigDecision } from './query-classifier.js';

// Initialize Anthropic client
const anthropic = new Anthropic({
  apiKey: process.env.ANTHROPIC_API_KEY
});

<<<<<<< HEAD
// Configuration
const MAX_AGENT_LOOPS = 20; // Safety limit to prevent infinite loops
const MODEL = 'claude-sonnet-4-5-20250929'; // Latest Sonnet 4.5 model
const MAX_TOKENS = 16000; // Must be > thinking budget
const THINKING_BUDGET = 10000; // Tokens for extended thinking
=======
// DEPRECATED: These are now set dynamically based on query complexity
// Kept for backwards compatibility
const FALLBACK_MAX_AGENT_LOOPS = 20;
const FALLBACK_MODEL = 'claude-sonnet-4-20250514';
const FALLBACK_MAX_TOKENS = 16000;
const FALLBACK_THINKING_BUDGET = 10000;
>>>>>>> 1abd657a

/**
 * Main agent execution function
 * @param {Object} params - Execution parameters
 * @param {string} params.agentType - Type of agent to run
 * @param {string} params.message - User message
 * @param {string} params.conversationId - Conversation UUID
 * @param {string} params.userId - User UUID
 * @param {string} params.sessionId - Session UUID for this request
 * @param {Array} params.attachments - File attachments (images/PDFs)
 * @param {Object} params.res - Express response object for SSE streaming
 * @returns {Promise<Object>} Execution result
 */
export async function runAgent({
  agentType,
  message,
  conversationId,
  userId,
  sessionId,
  attachments = [],
  res
}) {
  console.log('\n' + '='.repeat(80));
  console.log(`🤖 Running agent: ${agentType}`);
  console.log(`📝 Conversation: ${conversationId}`);
  console.log(`👤 User: ${userId}`);
  console.log(`🔑 Session: ${sessionId}`);
  console.log('='.repeat(80) + '\n');

  // Setup SSE headers
  setupSSE(res);

  // Send connection confirmation
  sendSSE(res, {
    type: 'connected',
    sessionId,
    conversationId,
    agentType
  });

  try {
    // ============================================================================
    // 1. Load agent prompt
    // ============================================================================

    console.log(`📋 Loading agent prompt for: ${agentType}`);
    let systemPrompt = loadAgentPromptCached(agentType);
    console.log(`✓ Agent prompt loaded (${systemPrompt.length} characters)`);

    // ============================================================================
    // 2. Load conversation memories
    // ============================================================================

    console.log(`🧠 Loading conversation memories...`);
    const memories = await loadConversationMemories(conversationId);
    if (memories) {
      systemPrompt += memories;
      const memoryCount = memories.split('\n').length - 2; // Subtract header lines
      console.log(`✓ Loaded ${memoryCount} memories into context`);
    } else {
      console.log(`✓ No memories found for this conversation`);
    }

    // ============================================================================
    // 2.5. Load learning memory from feedback analysis
    // ============================================================================

    console.log(`📚 Loading learned patterns from user feedback...`);
    const learningMemory = await loadLearningMemory(agentType, conversationId, userId);
    if (learningMemory) {
      systemPrompt += learningMemory;
      console.log(`✓ Injected learned patterns from feedback into system prompt`);
    } else {
      console.log(`✓ No learned patterns available yet (feedback learning will run as feedback is collected)`);
    }

    // ============================================================================
    // 2.6. Get query-specific configuration (NEW: Performance Optimization)
    // ============================================================================

    const queryConfig = getQueryConfig(message, agentType);
    logConfigDecision(queryConfig, message);

    // Extract configuration values
    const MODEL = queryConfig.model;
    const MAX_TOKENS = queryConfig.maxTokens;
    const THINKING_CONFIG = queryConfig.thinking;
    const TEMPERATURE = queryConfig.temperature;
    const MAX_AGENT_LOOPS = queryConfig.maxIterations;

    // ============================================================================
    // 3. Load conversation history from database
    // ============================================================================

    console.log(`💬 Loading conversation history...`);
    const { getConversationMessages } = await import('../database/messages.js');
    const history = await getConversationMessages(conversationId);
    console.log(`✓ Loaded ${history.length} previous messages`);

    // ============================================================================
    // 4. Build user message with attachments
    // ============================================================================

    const userContent = [];

    // Add attachments (images/PDFs) - these go first
    for (const attachment of attachments) {
      if (attachment.type === 'image') {
        userContent.push({
          type: 'image',
          source: {
            type: 'base64',
            media_type: attachment.mimeType,
            data: attachment.data
          }
        });
        console.log(`📷 Added image attachment: ${attachment.mimeType}`);
      } else if (attachment.type === 'pdf') {
        userContent.push({
          type: 'document',
          source: {
            type: 'base64',
            media_type: 'application/pdf',
            data: attachment.data
          }
        });
        console.log(`📄 Added PDF attachment`);
      }
    }

    // Add text message
    userContent.push({
      type: 'text',
      text: message
    });

    // Build messages array
    let messages = [
      ...history,
      { role: 'user', content: userContent }
    ];

    console.log(`✓ Message constructed with ${attachments.length} attachments`);

    // ============================================================================
    // 5. Get tools for this agent
    // ============================================================================

    const tools = getToolsForAgent(agentType);
    console.log(`🔧 Loaded ${tools.length} tools for agent`);

    // ============================================================================
    // 6. Agent execution loop
    // ============================================================================

    let loopCount = 0;

    while (loopCount < MAX_AGENT_LOOPS) {
      loopCount++;
      console.log(`\n${'─'.repeat(80)}`);
      console.log(`🔄 Agent loop iteration ${loopCount}/${MAX_AGENT_LOOPS}`);
      console.log('─'.repeat(80));

      // Send loop status to frontend
      sendSSE(res, {
        type: 'loop_iteration',
        iteration: loopCount,
        sessionId
      });

      // Call Claude API with streaming
      console.log(`📡 Calling Claude API...`);

      const apiParams = {
        model: MODEL,
        max_tokens: MAX_TOKENS,
        temperature: TEMPERATURE,

        // System prompt with caching
        system: [
          {
            type: 'text',
            text: systemPrompt,
            cache_control: { type: 'ephemeral' }
          }
        ],

        messages,
        tools,

        // Enable streaming
        stream: true
      };

      // Only add thinking if configured (undefined = disabled for simple queries)
      if (THINKING_CONFIG) {
        apiParams.thinking = THINKING_CONFIG;
      }

      const stream = await anthropic.messages.create(apiParams, {
        // Beta headers for web fetch tool, interleaved thinking, and memory tool
        headers: {
          'anthropic-beta': 'web-fetch-2025-09-10,interleaved-thinking-2025-05-14,context-management-2025-06-27'
        }
      });

      // Stream response to frontend and collect full response
      const fullResponse = await streamToSSE(stream, res, sessionId);

      console.log(`✓ Response received - stop_reason: ${fullResponse.stop_reason}`);

      // ============================================================================
      // Handle stop reason
      // ============================================================================

      // CASE 1: Normal completion (end_turn)
      if (fullResponse.stop_reason === 'end_turn') {
        console.log('✅ Agent completed successfully (end_turn)');

        // Save content (including thinking blocks, but filter out empty text blocks)
        // Extended thinking requires thinking blocks to be present in conversation history
        // for proper context in subsequent turns
        const contentToSave = fullResponse.content.filter(block => {
          // Remove empty text blocks that would cause API errors when loaded
          if (block.type === 'text' && (!block.text || block.text.trim() === '')) {
            return false;
          }
          return true;
        });

        // Save final messages to database
        const { saveMessage } = await import('../database/messages.js');
        await saveMessage(conversationId, 'user', userContent);
        await saveMessage(conversationId, 'assistant', contentToSave);

        console.log('✓ Messages saved to database');

        // Send completion event
        closeSSE(res);

        console.log('\n' + '='.repeat(80));
        console.log('🎉 Agent execution completed successfully');
        console.log('='.repeat(80) + '\n');

        return {
          success: true,
          response: fullResponse,
          iterations: loopCount
        };
      }

      // CASE 2: Tool use required
      if (fullResponse.stop_reason === 'tool_use') {
        console.log('🔧 Agent requested tool use');

        // Clean content blocks: remove index field and filter out empty text blocks
        // NOTE: Thinking blocks MUST be kept in both conversation history AND database
        // (Claude API requirement when extended thinking is enabled - context needed across turns)
        const cleanedContent = fullResponse.content
          .filter(block => {
            // Remove empty text blocks that would cause API errors
            if (block.type === 'text' && (!block.text || block.text.trim() === '')) {
              return false;
            }
            return true;
          })
          .map(block => {
            const { index, ...cleanBlock} = block;
            return cleanBlock;
          });

        // Add assistant response to messages
        messages.push({
          role: 'assistant',
          content: cleanedContent
        });

        // Extract and execute tool calls
        const toolResults = [];
        for (const block of fullResponse.content) {
          if (block.type === 'tool_use') {
            console.log(`\n  🛠️  Tool: ${block.name}`);
            console.log(`  📥 Input:`, JSON.stringify(block.input, null, 2));

            // Notify frontend of tool use
            sendSSE(res, {
              type: 'tool_use',
              toolId: block.id,
              toolName: block.name,
              input: block.input,
              sessionId
            });

            // Execute tool
            const result = await executeToolCall(
              block.name,
              block.input,
              conversationId,
              userId,  // Pass userId for domain-wide delegation
              agentType  // Pass agentType for agent-specific tool behavior
            );

            console.log(`  📤 Result:`, JSON.stringify(result, null, 2).substring(0, 200) + '...');

            // Notify frontend of tool result
            sendSSE(res, {
              type: 'tool_result',
              toolId: block.id,
              toolName: block.name,
              result,
              sessionId
            });

            toolResults.push({
              type: 'tool_result',
              tool_use_id: block.id,
              content: JSON.stringify(result)
            });
          }
        }

        console.log(`✓ Executed ${toolResults.length} tool calls`);

        // Add tool results to messages
        messages.push({
          role: 'user',
          content: toolResults
        });

        // Continue to next loop iteration
        continue;
      }

      // CASE 3: Max tokens reached
      if (fullResponse.stop_reason === 'max_tokens') {
        console.warn('⚠️  Agent hit max_tokens limit');

        sendSSE(res, {
          type: 'warning',
          message: 'Response truncated due to length limit',
          sessionId
        });

        // Save what we have (including thinking blocks, but filter out empty text blocks)
        const { saveMessage } = await import('../database/messages.js');
        const contentToSave = fullResponse.content.filter(block => {
          if (block.type === 'text' && (!block.text || block.text.trim() === '')) {
            return false;
          }
          return true;
        });
        await saveMessage(conversationId, 'user', userContent);
        await saveMessage(conversationId, 'assistant', contentToSave);

        closeSSE(res);

        return {
          success: true,
          response: fullResponse,
          warning: 'max_tokens_reached',
          iterations: loopCount
        };
      }

      // CASE 4: Stop sequence encountered
      if (fullResponse.stop_reason === 'stop_sequence') {
        console.log('✓ Agent hit stop sequence');

        const { saveMessage } = await import('../database/messages.js');
        const contentToSave = fullResponse.content.filter(block => {
          if (block.type === 'text' && (!block.text || block.text.trim() === '')) {
            return false;
          }
          return true;
        });
        await saveMessage(conversationId, 'user', userContent);
        await saveMessage(conversationId, 'assistant', contentToSave);

        closeSSE(res);

        return {
          success: true,
          response: fullResponse,
          iterations: loopCount
        };
      }

      // CASE 5: Unexpected stop reason
      console.error(`❌ Unexpected stop_reason: ${fullResponse.stop_reason}`);
      break;
    }

    // ============================================================================
    // Max loops exceeded
    // ============================================================================

    if (loopCount >= MAX_AGENT_LOOPS) {
      console.error(`❌ Agent exceeded maximum loop limit (${MAX_AGENT_LOOPS})`);

      sendSSE(res, {
        type: 'error',
        error: `Agent exceeded maximum processing loops (${MAX_AGENT_LOOPS})`,
        sessionId
      });

      closeSSE(res);

      return {
        success: false,
        error: 'Max loops exceeded',
        iterations: loopCount
      };
    }

  } catch (error) {
    console.error('\n' + '='.repeat(80));
    console.error('❌ Agent execution error:');
    console.error(error);
    console.error('='.repeat(80) + '\n');

    sendSSE(res, {
      type: 'error',
      error: error.message,
      sessionId
    });

    closeSSE(res);

    return {
      success: false,
      error: error.message
    };
  }
}

/**
 * Estimate token count (rough approximation)
 * @param {string} text - Text to estimate
 * @returns {number} Estimated token count
 */
function estimateTokens(text) {
  // Rough estimate: 1 token ≈ 4 characters for English
  return Math.ceil(text.length / 4);
}<|MERGE_RESOLUTION|>--- conflicted
+++ resolved
@@ -22,20 +22,12 @@
   apiKey: process.env.ANTHROPIC_API_KEY
 });
 
-<<<<<<< HEAD
-// Configuration
-const MAX_AGENT_LOOPS = 20; // Safety limit to prevent infinite loops
-const MODEL = 'claude-sonnet-4-5-20250929'; // Latest Sonnet 4.5 model
-const MAX_TOKENS = 16000; // Must be > thinking budget
-const THINKING_BUDGET = 10000; // Tokens for extended thinking
-=======
 // DEPRECATED: These are now set dynamically based on query complexity
 // Kept for backwards compatibility
 const FALLBACK_MAX_AGENT_LOOPS = 20;
-const FALLBACK_MODEL = 'claude-sonnet-4-20250514';
+const FALLBACK_MODEL = 'claude-sonnet-4-5-20250929'; // Use latest Sonnet 4.5
 const FALLBACK_MAX_TOKENS = 16000;
 const FALLBACK_THINKING_BUDGET = 10000;
->>>>>>> 1abd657a
 
 /**
  * Main agent execution function
